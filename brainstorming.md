--- conflicted
+++ resolved
@@ -1,16 +1,9 @@
-<<<<<<< HEAD
 # SDRAM peripheral brainstorming to simple re-use
 
 # Advantages of Combining Global and Unitary APIs
 
 ## Global Configuration
 
-=======
-# Advantages of Combining Global and Unitary APIs
-
-## Global Configuration
-
->>>>>>> a5a5b310
 - **Ease of Use**: Users can easily configure the SDRAM by setting all necessary parameters at once during initialization.
 - **Efficiency**: It ensures a simple and clean setup process, particularly for applications where SDRAM settings do not need to change after the initial configuration.
 - **Suitable for Most Applications**: For many use cases, once the SDRAM is configured, it remains constant throughout the lifetime of the application.
@@ -34,7 +27,9 @@
     SDRAM_MemConfig.MemoryDataWidth     = FMC_SDRAM_MEM_BUS_WIDTH_16;    // 16-bit bus
     SDRAM_MemConfig.InternalBankNumber  = FMC_SDRAM_INTERN_BANKS_NUM_4;  // 4 banks
     SDRAM_MemConfig.CASLatency          = FMC_SDRAM_CAS_LATENCY_3;       // CAS latency 3
+    SDRAM_MemConfig.CASLatency          = FMC_SDRAM_CAS_LATENCY_3;       // CAS latency 3
     SDRAM_MemConfig.WriteProtection     = FMC_SDRAM_WRITE_PROTECTION_DISABLE;
+    SDRAM_MemConfig.SDClockPeriod       = FMC_SDRAM_CLOCK_PERIOD_2;      // Clock period 2
     SDRAM_MemConfig.SDClockPeriod       = FMC_SDRAM_CLOCK_PERIOD_2;      // Clock period 2
     SDRAM_MemConfig.ReadBurst           = FMC_SDRAM_RBURST_ENABLE;       // Enable read burst
     SDRAM_MemConfig.ReadPipeDelay       = FMC_SDRAM_RPIPE_DELAY_1;       // 1 cycle delay
@@ -64,6 +59,15 @@
 Example of Unitary API for Memory Configuration
 
 ```c
+```
+## Unitary Configuration
+Runtime Flexibility: Users can adjust specific parameters dynamically at runtime without resetting the entire configuration, making the SDRAM interface more adaptable.
+Granular Control: Provides advanced users with the ability to control specific parameters (e.g., CAS latency, column bits) for optimization, based on the application’s current requirements, like switching between low-power and high-performance modes.
+Perfect for Dynamic Systems: For applications that work with external memories or need to change SDRAM configurations depending on different operating modes (e.g., high performance vs. low power), unitary APIs provide this critical capability.
+
+Example of Unitary API for Memory Configuration
+
+```c
 Copier le code
 void SDRAM_SetCASLatency(uint32_t new_cas_latency)
 {
@@ -103,7 +107,11 @@
 ```
 
 Example of Unitary API for Timing Configuration
-
+```
+
+Example of Unitary API for Timing Configuration
+
+```c
 ```c
 Copier le code
 void SDRAM_SetRowCycleDelay(uint32_t delay)
@@ -153,6 +161,30 @@
 If working with an external memory (such as Flash or another SDRAM chip), users could modify the SDRAM interface timing to optimize communication with that specific memory device.
 - Example of Switching Between High-Performance and Low-Power Modes
 ```c
+```
+### Key Benefits for SDRAM and External Memory Management
+#### Best of Both Worlds
+- By offering both global and unitary APIs, you cater to both novice users (who want simple initialization) and advanced users (who need to tweak specific parameters).
+Novice users can stick with the global configuration, while more experienced developers can use the unitary APIs to modify settings as needed.
+Better Performance
+
+- The ability to fine-tune SDRAM at runtime helps optimize the system for different use cases. For example, an application can adjust the CAS latency to match external memory characteristics or switch memory configurations when working with different devices.
+User Experience
+
+- Offering this level of flexibility enhances the user experience by giving them the freedom to adapt SDRAM performance and behavior to their needs.
+It also improves compatibility with external memories by adjusting timing and memory parameters to match the specific requirements of external SDRAM or other connected memory components.
+## Practical Example
+### Imagine a scenario where an embedded system switches between different modes of operation—such as deep sleep mode, active data processing mode, or external memory interface. With both global and unitary APIs, you can manage SDRAM configuration effectively:
+
+- Global Configuration: When the system boots up, the SDRAM can be initialized with default timing and memory parameters using a global configuration.
+
+- Unitary Configuration:
+
+When switching to data processing mode, the application might need to optimize for speed, increasing the CAS latency or expanding the data bus width.
+When switching to low-power mode, the timing parameters and memory width might need to be adjusted to reduce power consumption.
+If working with an external memory (such as Flash or another SDRAM chip), users could modify the SDRAM interface timing to optimize communication with that specific memory device.
+- Example of Switching Between High-Performance and Low-Power Modes
+```c
 Copier le code
 void SwitchToHighPerformanceMode(void)
 {
@@ -167,6 +199,7 @@
     SDRAM_SetSelfRefreshTime(5);  // Self-refresh timing for high performance
 }
 
+
 void SwitchToLowPowerMode(void)
 {
     // Set CAS latency to 2 (lower latency, less power consumption)
@@ -182,6 +215,9 @@
 ```
 - Example of Managing SDRAM Timing for External Memory Interface
 ```c
+```
+- Example of Managing SDRAM Timing for External Memory Interface
+```c
 Copier le code
 void OptimizeForExternalMemory(void)
 {
@@ -192,6 +228,15 @@
     // Optionally change memory configuration if needed
     SDRAM_SetCASLatency(FMC_SDRAM_CAS_LATENCY_3);  // Higher CAS latency for external memory compatibility
 }
+```
+# Conclusion
+
+- By providing both global and unitary APIs for SDRAM timing and memory configurations:
+
+- You make the SDRAM interface adaptable for a wide range of applications.
+- The system can be optimized dynamically, enhancing both performance and power efficiency.
+- You offer granular control for those who need it, while keeping things simple for those who prefer a global configuration.
+- This combination will improve the experience for users, especially those working with external memories in embedded systems, making SDRAM management easier and more efficient.
 ```
 # Conclusion
 
